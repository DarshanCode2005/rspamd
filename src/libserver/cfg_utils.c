/*-
 * Copyright 2016 Vsevolod Stakhov
 *
 * Licensed under the Apache License, Version 2.0 (the "License");
 * you may not use this file except in compliance with the License.
 * You may obtain a copy of the License at
 *
 *   http://www.apache.org/licenses/LICENSE-2.0
 *
 * Unless required by applicable law or agreed to in writing, software
 * distributed under the License is distributed on an "AS IS" BASIS,
 * WITHOUT WARRANTIES OR CONDITIONS OF ANY KIND, either express or implied.
 * See the License for the specific language governing permissions and
 * limitations under the License.
 */
#include "config.h"

#include "cfg_file.h"
#include "rspamd.h"
#include "uthash_strcase.h"
#include "filter.h"
#include "lua/lua_common.h"
#include "lua/lua_thread_pool.h"
#include "map.h"
#include "map_helpers.h"
#include "map_private.h"
#include "dynamic_cfg.h"
#include "utlist.h"
#include "stat_api.h"
#include "unix-std.h"
#include "libutil/multipattern.h"
#include "monitored.h"
#include "ref.h"
#include <math.h>

#define DEFAULT_SCORE 10.0

#define DEFAULT_RLIMIT_NOFILE 2048
#define DEFAULT_RLIMIT_MAXCORE 0
#define DEFAULT_MAP_TIMEOUT 60.0 * 5
#define DEFAULT_MAP_FILE_WATCH_MULTIPLIER 1
#define DEFAULT_MIN_WORD 0
#define DEFAULT_MAX_WORD 40
#define DEFAULT_WORDS_DECAY 200
#define DEFAULT_MAX_MESSAGE (50 * 1024 * 1024)
#define DEFAULT_MAX_PIC (1 * 1024 * 1024)
#define DEFAULT_MAX_SHOTS 100
#define DEFAULT_MAX_SESSIONS 100
#define DEFAULT_MAX_WORKERS 4

struct rspamd_ucl_map_cbdata {
	struct rspamd_config *cfg;
	GString *buf;
};
static gchar * rspamd_ucl_read_cb (gchar * chunk,
	gint len,
	struct map_cb_data *data,
	gboolean final);
static void rspamd_ucl_fin_cb (struct map_cb_data *data);
static void rspamd_ucl_dtor_cb (struct map_cb_data *data);

guint rspamd_config_log_id = (guint)-1;
RSPAMD_CONSTRUCTOR(rspamd_config_log_init)
{
	rspamd_config_log_id = rspamd_logger_add_debug_module("config");
}

gboolean
rspamd_parse_bind_line (struct rspamd_config *cfg,
	struct rspamd_worker_conf *cf,
	const gchar *str)
{
	struct rspamd_worker_bind_conf *cnf;
	gchar *err;
	gboolean ret = TRUE;

	if (str == NULL) {
		return FALSE;
	}

	cnf =
		rspamd_mempool_alloc0 (cfg->cfg_pool,
			sizeof (struct rspamd_worker_bind_conf));

	cnf->cnt = 1024;
	cnf->bind_line = str;

	if (g_ascii_strncasecmp (str, "systemd:", sizeof ("systemd:") - 1) == 0) {
		/* The actual socket will be passed by systemd environment */
		cnf->is_systemd = TRUE;
		cnf->cnt = strtoul (str + sizeof ("systemd:") - 1, &err, 10);
		cnf->addrs = NULL;

		if (err == NULL || *err == '\0') {
			cnf->name = rspamd_mempool_strdup (cfg->cfg_pool, str);
			LL_PREPEND (cf->bind_conf, cnf);
		}
		else {
			msg_err_config ("cannot parse bind line: %s", str);
			ret = FALSE;
		}
	}
	else {
		if (!rspamd_parse_host_port_priority (str, &cnf->addrs,
				NULL, &cnf->name, DEFAULT_BIND_PORT, cfg->cfg_pool)) {
			msg_err_config ("cannot parse bind line: %s", str);
			ret = FALSE;
		}
		else {
			cnf->cnt = cnf->addrs->len;
			LL_PREPEND (cf->bind_conf, cnf);
		}
	}

	return ret;
}

struct rspamd_config *
rspamd_config_new (enum rspamd_config_init_flags flags)
{
	struct rspamd_config *cfg;

	cfg = g_malloc0 (sizeof (*cfg));
	/* Allocate larger pool for cfg */
	cfg->cfg_pool = rspamd_mempool_new (8 * 1024 * 1024, "cfg");
	cfg->dns_timeout = 1000;
	cfg->dns_retransmits = 5;
	/* After 20 errors do throttling for 10 seconds */
	cfg->dns_throttling_errors = 20;
	cfg->dns_throttling_time = 10000;
	/* 16 sockets per DNS server */
	cfg->dns_io_per_server = 16;

	/* 20 Kb */
	cfg->max_diff = 20480;

	rspamd_config_init_metric (cfg);
	cfg->composite_symbols =
		g_hash_table_new (rspamd_str_hash, rspamd_str_equal);
	cfg->classifiers_symbols = g_hash_table_new (rspamd_str_hash,
			rspamd_str_equal);
	cfg->cfg_params = g_hash_table_new (rspamd_str_hash, rspamd_str_equal);
	cfg->debug_modules = g_hash_table_new (rspamd_str_hash, rspamd_str_equal);
	cfg->explicit_modules = g_hash_table_new (rspamd_str_hash, rspamd_str_equal);
	cfg->wrk_parsers = g_hash_table_new (g_int_hash, g_int_equal);
	cfg->trusted_keys = g_hash_table_new (rspamd_str_hash,
				rspamd_str_equal);

	cfg->map_timeout = DEFAULT_MAP_TIMEOUT;
	cfg->map_file_watch_multiplier = DEFAULT_MAP_FILE_WATCH_MULTIPLIER;

	cfg->log_level = G_LOG_LEVEL_WARNING;
	cfg->log_flags = RSPAMD_LOG_FLAG_DEFAULT;

	cfg->check_text_attachements = TRUE;

	cfg->dns_max_requests = 64;
	cfg->history_rows = 200;
	cfg->log_error_elts = 10;
	cfg->log_error_elt_maxlen = 1000;
	cfg->cache_reload_time = 30.0;

	/* Default log line */
	cfg->log_format_str = "id: <$mid>,$if_qid{ qid: <$>,}$if_ip{ ip: $,}"
			"$if_user{ user: $,}$if_smtp_from{ from: <$>,} (default: $is_spam "
			"($action): [$scores] [$symbols_scores_params]), len: $len, time: $time_real real,"
			" $time_virtual virtual, dns req: $dns_req, digest: <$digest>"
			"$if_smtp_rcpts{ rcpts: <$>, }$if_mime_rcpt{ mime_rcpt: <$>, }";
	/* Allow non-mime input by default */
	cfg->allow_raw_input = TRUE;
	/* Default maximum words processed */
	cfg->words_decay = DEFAULT_WORDS_DECAY;
	cfg->min_word_len = DEFAULT_MIN_WORD;
	cfg->max_word_len = DEFAULT_MAX_WORD;

	if (!(flags & RSPAMD_CONFIG_INIT_SKIP_LUA)) {
		cfg->lua_state = rspamd_lua_init ();
		cfg->own_lua_state = TRUE;
		cfg->lua_thread_pool = lua_thread_pool_new (cfg->lua_state);
	}

	cfg->cache = rspamd_symbols_cache_new (cfg);
	cfg->ups_ctx = rspamd_upstreams_library_init ();
	cfg->re_cache = rspamd_re_cache_new ();
	cfg->doc_strings = ucl_object_typed_new (UCL_OBJECT);
	/*
	 * Unless exim is fixed
	 */
	cfg->enable_shutdown_workaround = TRUE;

	cfg->ssl_ciphers = "HIGH:!aNULL:!kRSA:!PSK:!SRP:!MD5:!RC4";
	cfg->max_message = DEFAULT_MAX_MESSAGE;
	cfg->max_pic_size = DEFAULT_MAX_PIC;
	cfg->images_cache_size = 256;
	cfg->monitored_ctx = rspamd_monitored_ctx_init ();
	cfg->neighbours = ucl_object_typed_new (UCL_OBJECT);
#ifdef WITH_HIREDIS
	cfg->redis_pool = rspamd_redis_pool_init ();
#endif
	cfg->default_max_shots = DEFAULT_MAX_SHOTS;
	cfg->max_sessions_cache = DEFAULT_MAX_SESSIONS;
	cfg->maps_cache_dir = rspamd_mempool_strdup (cfg->cfg_pool, RSPAMD_DBDIR);
	cfg->c_modules = g_ptr_array_new ();

	REF_INIT_RETAIN (cfg, rspamd_config_free);

	return cfg;
}

void
rspamd_config_free (struct rspamd_config *cfg)
{
	struct rspamd_config_post_load_script *sc, *sctmp;
	struct rspamd_worker_log_pipe *lp, *ltmp;

	DL_FOREACH_SAFE (cfg->finish_callbacks, sc, sctmp) {
		luaL_unref (cfg->lua_state, LUA_REGISTRYINDEX, sc->cbref);
		g_free (sc);
	}

	DL_FOREACH_SAFE (cfg->on_load, sc, sctmp) {
		luaL_unref (cfg->lua_state, LUA_REGISTRYINDEX, sc->cbref);
		g_free (sc);
	}

	rspamd_map_remove_all (cfg);
	rspamd_mempool_destructors_enforce (cfg->cfg_pool);

	g_list_free (cfg->classifiers);
	g_list_free (cfg->workers);
	rspamd_symbols_cache_destroy (cfg->cache);
	ucl_object_unref (cfg->rcl_obj);
	ucl_object_unref (cfg->config_comments);
	ucl_object_unref (cfg->doc_strings);
	ucl_object_unref (cfg->neighbours);
	g_hash_table_remove_all (cfg->composite_symbols);
	g_hash_table_unref (cfg->composite_symbols);
	g_hash_table_remove_all (cfg->cfg_params);
	g_hash_table_unref (cfg->cfg_params);
	g_hash_table_unref (cfg->classifiers_symbols);
	g_hash_table_unref (cfg->debug_modules);
	g_hash_table_unref (cfg->explicit_modules);
	g_hash_table_unref (cfg->wrk_parsers);
	g_hash_table_unref (cfg->trusted_keys);

	rspamd_re_cache_unref (cfg->re_cache);
	rspamd_upstreams_library_unref (cfg->ups_ctx);
	g_ptr_array_free (cfg->c_modules, TRUE);

	if (cfg->lua_state && cfg->own_lua_state) {
		lua_thread_pool_free (cfg->lua_thread_pool);
		lua_close (cfg->lua_state);
	}

#ifdef WITH_HIREDIS
	if (cfg->redis_pool) {
		rspamd_redis_pool_destroy (cfg->redis_pool);
	}
#endif

<<<<<<< HEAD
	rspamd_mempool_delete (cfg->cfg_pool);
=======
	if (cfg->monitored_ctx) {
		rspamd_monitored_ctx_destroy (cfg->monitored_ctx);
	}
	if (cfg->checksum) {
		g_free (cfg->checksum);
	}
>>>>>>> 86e0d6c1

	REF_RELEASE (cfg->libs_ctx);

	DL_FOREACH_SAFE (cfg->log_pipes, lp, ltmp) {
		close (lp->fd);
		g_free (lp);
	}

	rspamd_mempool_delete (cfg->cfg_pool);
	g_free (cfg);
}

const ucl_object_t *
rspamd_config_get_module_opt (struct rspamd_config *cfg,
	const gchar *module_name,
	const gchar *opt_name)
{
	const ucl_object_t *res = NULL, *sec;

	sec = ucl_obj_get_key (cfg->rcl_obj, module_name);
	if (sec != NULL) {
		res = ucl_obj_get_key (sec, opt_name);
	}

	return res;
}

gchar
rspamd_config_parse_flag (const gchar *str, guint len)
{
	gchar c;

	if (!str || !*str) {
		return -1;
	}

	if (len == 0) {
		len = strlen (str);
	}

	switch (len) {
	case 1:
		c = g_ascii_tolower (*str);
		if (c == 'y' || c == '1') {
			return 1;
		}
		else if (c == 'n' || c == '0') {
			return 0;
		}
		break;
	case 2:
		if (g_ascii_strncasecmp (str, "no", len) == 0) {
			return 0;
		}
		else if (g_ascii_strncasecmp (str, "on", len) == 0) {
			return 1;
		}
		break;
	case 3:
		if (g_ascii_strncasecmp (str, "yes", len) == 0) {
			return 1;
		}
		else if (g_ascii_strncasecmp (str, "off", len) == 0) {
			return 0;
		}
		break;
	case 4:
		if (g_ascii_strncasecmp (str, "true", len) == 0) {
			return 1;
		}
		break;
	case 5:
		if (g_ascii_strncasecmp (str, "false", len) == 0) {
			return 0;
		}
		break;
	}

	return -1;
}

static gboolean
rspamd_config_process_var (struct rspamd_config *cfg, const rspamd_ftok_t *var,
		const rspamd_ftok_t *content)
{
	guint flags = RSPAMD_LOG_FLAG_DEFAULT;
	struct rspamd_log_format *lf;
	enum rspamd_log_format_type type;
	rspamd_ftok_t tok;
	gint id;

	g_assert (var != NULL);

	if (var->len > 3 && rspamd_lc_cmp (var->begin, "if_", 3) == 0) {
		flags |= RSPAMD_LOG_FMT_FLAG_CONDITION;
		tok.begin = var->begin + 3;
		tok.len = var->len - 3;
	}
	else {
		tok.begin = var->begin;
		tok.len = var->len;
	}

	/* Now compare variable and check what we have */
	if (rspamd_ftok_cstr_equal (&tok, "mid", TRUE)) {
		type = RSPAMD_LOG_MID;
	}
	else if (rspamd_ftok_cstr_equal (&tok, "qid", TRUE)) {
		type = RSPAMD_LOG_QID;
	}
	else if (rspamd_ftok_cstr_equal (&tok, "user", TRUE)) {
		type = RSPAMD_LOG_USER;
	}
	else if (rspamd_ftok_cstr_equal (&tok, "is_spam", TRUE)) {
		type = RSPAMD_LOG_ISSPAM;
	}
	else if (rspamd_ftok_cstr_equal (&tok, "action", TRUE)) {
		type = RSPAMD_LOG_ACTION;
	}
	else if (rspamd_ftok_cstr_equal (&tok, "scores", TRUE)) {
		type = RSPAMD_LOG_SCORES;
	}
	else if (rspamd_ftok_cstr_equal (&tok, "symbols", TRUE)) {
		type = RSPAMD_LOG_SYMBOLS;
	}
	else if (rspamd_ftok_cstr_equal (&tok, "symbols_scores", TRUE)) {
		type = RSPAMD_LOG_SYMBOLS;
		flags |= RSPAMD_LOG_FMT_FLAG_SYMBOLS_SCORES;
	}
	else if (rspamd_ftok_cstr_equal (&tok, "symbols_params", TRUE)) {
		type = RSPAMD_LOG_SYMBOLS;
		flags |= RSPAMD_LOG_FMT_FLAG_SYMBOLS_PARAMS;
	}
	else if (rspamd_ftok_cstr_equal (&tok, "symbols_scores_params", TRUE)) {
		type = RSPAMD_LOG_SYMBOLS;
		flags |= RSPAMD_LOG_FMT_FLAG_SYMBOLS_PARAMS|RSPAMD_LOG_FMT_FLAG_SYMBOLS_SCORES;
	}
	else if (rspamd_ftok_cstr_equal (&tok, "ip", TRUE)) {
		type = RSPAMD_LOG_IP;
	}
	else if (rspamd_ftok_cstr_equal (&tok, "len", TRUE)) {
		type = RSPAMD_LOG_LEN;
	}
	else if (rspamd_ftok_cstr_equal (&tok, "dns_req", TRUE)) {
		type = RSPAMD_LOG_DNS_REQ;
	}
	else if (rspamd_ftok_cstr_equal (&tok, "smtp_from", TRUE)) {
		type = RSPAMD_LOG_SMTP_FROM;
	}
	else if (rspamd_ftok_cstr_equal (&tok, "mime_from", TRUE)) {
		type = RSPAMD_LOG_MIME_FROM;
	}
	else if (rspamd_ftok_cstr_equal (&tok, "smtp_rcpt", TRUE)) {
		type = RSPAMD_LOG_SMTP_RCPT;
	}
	else if (rspamd_ftok_cstr_equal (&tok, "mime_rcpt", TRUE)) {
		type = RSPAMD_LOG_MIME_RCPT;
	}
	else if (rspamd_ftok_cstr_equal (&tok, "smtp_rcpts", TRUE)) {
		type = RSPAMD_LOG_SMTP_RCPTS;
	}
	else if (rspamd_ftok_cstr_equal (&tok, "mime_rcpts", TRUE)) {
		type = RSPAMD_LOG_MIME_RCPTS;
	}
	else if (rspamd_ftok_cstr_equal (&tok, "time_real", TRUE)) {
		type = RSPAMD_LOG_TIME_REAL;
	}
	else if (rspamd_ftok_cstr_equal (&tok, "time_virtual", TRUE)) {
		type = RSPAMD_LOG_TIME_VIRTUAL;
	}
	else if (rspamd_ftok_cstr_equal (&tok, "lua", TRUE)) {
		type = RSPAMD_LOG_LUA;
	}
	else if (rspamd_ftok_cstr_equal (&tok, "digest", TRUE) ||
			rspamd_ftok_cstr_equal (&tok, "checksum", TRUE)) {
		type = RSPAMD_LOG_DIGEST;
	}
	else if (rspamd_ftok_cstr_equal (&tok, "filename", TRUE)) {
		type = RSPAMD_LOG_FILENAME;
	}
	else {
		msg_err_config ("unknown log variable: %T", &tok);
		return FALSE;
	}

	lf = rspamd_mempool_alloc0 (cfg->cfg_pool, sizeof (*lf));
	lf->type = type;
	lf->flags = flags;

	if (type != RSPAMD_LOG_LUA) {
		if (content && content->len > 0) {
			lf->data = rspamd_mempool_alloc0 (cfg->cfg_pool,
					sizeof (rspamd_ftok_t));
			memcpy (lf->data, content, sizeof (*content));
			lf->len = sizeof (*content);
		}
	}
	else {
		/* Load lua code and ensure that we have function ref returned */
		if (!content || content->len == 0) {
			msg_err_config ("lua variable needs content: %T", &tok);
			return FALSE;
		}

		if (luaL_loadbuffer (cfg->lua_state, content->begin, content->len,
				"lua log variable") != 0) {
			msg_err_config ("error loading lua code: '%T': %s", content,
					lua_tostring (cfg->lua_state, -1));
			return FALSE;
		}
		if (lua_pcall (cfg->lua_state, 0, 1, 0) != 0) {
			msg_err_config ("error executing lua code: '%T': %s", content,
					lua_tostring (cfg->lua_state, -1));
			lua_pop (cfg->lua_state, 1);

			return FALSE;
		}

		if (lua_type (cfg->lua_state, -1) != LUA_TFUNCTION) {
			msg_err_config ("lua variable should return function: %T", content);
			lua_pop (cfg->lua_state, 1);
			return FALSE;
		}

		id = luaL_ref (cfg->lua_state, LUA_REGISTRYINDEX);
		lf->data = GINT_TO_POINTER (id);
		lf->len = 0;
	}

	DL_APPEND (cfg->log_format, lf);

	return TRUE;
}

static gboolean
rspamd_config_parse_log_format (struct rspamd_config *cfg)
{
	const gchar *p, *c, *end, *s;
	gchar *d;
	struct rspamd_log_format *lf = NULL;
	rspamd_ftok_t var, var_content;
	enum {
		parse_str,
		parse_dollar,
		parse_var_name,
		parse_var_content,
	} state = parse_str;
	gint braces = 0;

	g_assert (cfg != NULL);
	c = cfg->log_format_str;

	if (c == NULL) {
		return FALSE;
	}

	p = c;
	end = p + strlen (p);

	while (p < end) {
		switch (state) {
		case parse_str:
			if (*p == '$') {
				state = parse_dollar;
			}
			else {
				p ++;
			}
			break;
		case parse_dollar:
			if (p > c) {
				/* We have string element that we need to store */
				lf = rspamd_mempool_alloc0 (cfg->cfg_pool, sizeof (*lf));
				lf->type = RSPAMD_LOG_STRING;
				lf->data = rspamd_mempool_alloc (cfg->cfg_pool, p - c + 1);
				/* Filter \r\n from the destination */
				s = c;
				d = lf->data;

				while (s < p) {
					if (*s != '\r' && *s != '\n') {
						*d++ = *s++;
					}
					else {
						*d ++ = ' ';
						s++;
					}
				}
				*d = '\0';

				lf->len = d - (char *) lf->data;
				DL_APPEND (cfg->log_format, lf);
				lf = NULL;
			}
			p++;
			c = p;
			state = parse_var_name;
			break;
		case parse_var_name:
			if (*p == '{') {
				var.begin = c;
				var.len = p - c;
				p ++;
				c = p;
				state = parse_var_content;
				braces = 1;
			}
			else if (*p != '_' && *p != '-' && !g_ascii_isalnum (*p)) {
				/* Variable with no content */
				var.begin = c;
				var.len = p - c;
				c = p;

				if (!rspamd_config_process_var (cfg, &var, NULL)) {
					return FALSE;
				}

				state = parse_str;
			}
			else {
				p++;
			}
			break;
		case parse_var_content:
			if (*p == '}' && --braces == 0) {
				var_content.begin = c;
				var_content.len = p - c;
				p ++;
				c = p;

				if (!rspamd_config_process_var (cfg, &var, &var_content)) {
					return FALSE;
				}

				state = parse_str;
			}
			else if (*p == '{') {
				braces ++;
				p ++;
			}
			else {
				p++;
			}
			break;
		}
	}

	/* Last state */
	switch (state) {
	case parse_str:
		if (p > c) {
			/* We have string element that we need to store */
			lf = rspamd_mempool_alloc0 (cfg->cfg_pool, sizeof (*lf));
			lf->type = RSPAMD_LOG_STRING;
			lf->data = rspamd_mempool_alloc (cfg->cfg_pool, p - c + 1);
			/* Filter \r\n from the destination */
			s = c;
			d = lf->data;

			while (s < p) {
				if (*s != '\r' && *s != '\n') {
					*d++ = *s++;
				}
				else {
					*d++ = ' ';
					s++;
				}
			}
			*d = '\0';

			lf->len = d - (char *)lf->data;
			DL_APPEND (cfg->log_format, lf);
			lf = NULL;
		}
		break;

	case parse_var_name:
		var.begin = c;
		var.len = p - c;

		if (!rspamd_config_process_var (cfg, &var, NULL)) {
			return FALSE;
		}
		break;
	case parse_dollar:
	case parse_var_content:
		msg_err_config ("cannot parse log format %s: incomplete string",
			cfg->log_format_str);
		return FALSE;
		break;
	}

	return TRUE;
}

static void
rspamd_urls_config_dtor (gpointer _unused)
{
	rspamd_url_deinit ();
}

/*
 * Perform post load actions
 */
gboolean
rspamd_config_post_load (struct rspamd_config *cfg,
		enum rspamd_post_load_options opts)
{
#ifdef HAVE_CLOCK_GETTIME
	struct timespec ts;
#endif
	gboolean ret = TRUE;

#ifdef HAVE_CLOCK_GETTIME
#ifdef HAVE_CLOCK_PROCESS_CPUTIME_ID
	clock_getres (CLOCK_PROCESS_CPUTIME_ID, &ts);
# elif defined(HAVE_CLOCK_VIRTUAL)
	clock_getres (CLOCK_VIRTUAL,			&ts);
# else
	clock_getres (CLOCK_REALTIME,			&ts);
# endif
	rspamd_logger_configure_modules (cfg->debug_modules);

	cfg->clock_res = log10 (1000000. / ts.tv_nsec);
	if (cfg->clock_res < 0) {
		cfg->clock_res = 0;
	}
	if (cfg->clock_res > 3) {
		cfg->clock_res = 3;
	}
#else
	/* For gettimeofday */
	cfg->clock_res = 1;
#endif

	if (cfg->one_shot_mode) {
		msg_info_config ("enabling one shot mode (was %d max shots)",
				cfg->default_max_shots);
		cfg->default_max_shots = 1;
	}

	rspamd_regexp_library_init (cfg);
	rspamd_multipattern_library_init (cfg->hs_cache_dir);

#ifdef WITH_HYPERSCAN
	if (!cfg->disable_hyperscan) {
		if (!(cfg->libs_ctx->crypto_ctx->cpu_config & CPUID_SSSE3)) {
			msg_warn_config ("CPU doesn't have SSSE3 instructions set "
					"required for hyperscan, disable it");
			cfg->disable_hyperscan = TRUE;
		}
	}
#endif

	if (opts & RSPAMD_CONFIG_INIT_URL) {
		if (cfg->tld_file == NULL) {
			/* Try to guess tld file */
			GString *fpath = g_string_new (NULL);

			rspamd_printf_gstring (fpath, "%s%c%s", RSPAMD_PLUGINSDIR,
					G_DIR_SEPARATOR, "effective_tld_names.dat");

			if (access (fpath->str, R_OK) != -1) {
				msg_debug_config ("url_tld option is not specified but %s is available,"
						" therefore this file is assumed as TLD file for URL"
						" extraction", fpath->str);
				cfg->tld_file = rspamd_mempool_strdup (cfg->cfg_pool, fpath->str);
			}
			else {
				if (opts & RSPAMD_CONFIG_INIT_VALIDATE) {
					msg_err_config ("no url_tld option has been specified");
					ret = FALSE;
				}
			}

			g_string_free (fpath, TRUE);
		}
		else {
			if (access (cfg->tld_file, R_OK) == -1) {
				if (opts & RSPAMD_CONFIG_INIT_VALIDATE) {
					ret = FALSE;
					msg_err_config ("cannot access tld file %s: %s", cfg->tld_file,
							strerror (errno));
				}
				else {
					msg_debug_config ("cannot access tld file %s: %s", cfg->tld_file,
							strerror (errno));
					cfg->tld_file = NULL;
				}
			}
		}

		if (opts & RSPAMD_CONFIG_INIT_NO_TLD) {
			rspamd_url_init (NULL);
		}
		else {
			rspamd_url_init (cfg->tld_file);
		}

		rspamd_mempool_add_destructor (cfg->cfg_pool, rspamd_urls_config_dtor,
				NULL);
	}

	init_dynamic_config (cfg);
	/* Insert classifiers symbols */
	rspamd_config_insert_classify_symbols (cfg);

	/* Parse format string that we have */
	if (!rspamd_config_parse_log_format (cfg)) {
		msg_err_config ("cannot parse log format, task logging will not be available");
	}

	if (opts & RSPAMD_CONFIG_INIT_SYMCACHE) {
		lua_State *L = cfg->lua_state;
		int err_idx;

		/* Process squeezed Lua rules */
		lua_pushcfunction (L, &rspamd_lua_traceback);
		err_idx = lua_gettop (L);

		if (rspamd_lua_require_function (cfg->lua_state, "lua_squeeze_rules",
				"squeeze_init")) {
			if (lua_pcall (L, 0, 0, err_idx) != 0) {
				GString *tb = lua_touserdata (L, -1);
				msg_err_config ("call to squeeze_init script failed: %v", tb);

				if (tb) {
					g_string_free (tb, TRUE);
				}
			}
		}

		lua_settop (L, err_idx - 1);

		/* Init config cache */
		rspamd_symbols_cache_init (cfg->cache);

		/* Init re cache */
		rspamd_re_cache_init (cfg->re_cache, cfg);
	}

	if (opts & RSPAMD_CONFIG_INIT_LIBS) {
		/* Config other libraries */
		rspamd_config_libs (cfg->libs_ctx, cfg);
	}

	/* Validate cache */
	if (opts & RSPAMD_CONFIG_INIT_VALIDATE) {
		/* Check for actions sanity */
		int i, prev_act = 0;
		gdouble prev_score = NAN;
		gboolean seen_controller = FALSE;
		GList *cur;
		struct rspamd_worker_conf *wcf;

		for (i = METRIC_ACTION_REJECT; i < METRIC_ACTION_MAX; i ++) {
			if (!isnan (prev_score) && !isnan (cfg->actions[i].score)) {
				if (prev_score <= isnan (cfg->actions[i].score)) {
					msg_warn_config ("incorrect metrics scores: action %s"
							" has lower score: %.2f than action %s: %.2f",
							rspamd_action_to_str (prev_act), prev_score,
							rspamd_action_to_str (i), cfg->actions[i].score);
					ret = FALSE;
				}
			}

			if (!isnan (cfg->actions[i].score)) {
				prev_score = cfg->actions[i].score;
				prev_act = i;
			}
		}

		cur = cfg->workers;
		while (cur) {
			wcf = cur->data;

			if (wcf->type == g_quark_from_static_string ("controller")) {
				seen_controller = TRUE;
				break;
			}

			cur = g_list_next (cur);
		}

		if (!seen_controller) {
			msg_warn_config ("controller worker is unconfigured: learning,"
					" periodic scripts, maps watching and many other"
					" Rspamd features will be broken");

			ret = FALSE;
		}

		ret = rspamd_symbols_cache_validate (cfg->cache, cfg, FALSE) && ret;
	}

	if (opts & RSPAMD_CONFIG_INIT_PRELOAD_MAPS) {
		rspamd_map_preload (cfg);
	}

	return ret;
}

#if 0
void
parse_err (const gchar *fmt, ...)
{
	va_list aq;
	gchar logbuf[BUFSIZ], readbuf[32];
	gint r;

	va_start (aq, fmt);
	rspamd_strlcpy (readbuf, yytext, sizeof (readbuf));

	r = snprintf (logbuf,
			sizeof (logbuf),
			"config file parse error! line: %d, text: %s, reason: ",
			yylineno,
			readbuf);
	r += vsnprintf (logbuf + r, sizeof (logbuf) - r, fmt, aq);

	va_end (aq);
	g_critical ("%s", logbuf);
}

void
parse_warn (const gchar *fmt, ...)
{
	va_list aq;
	gchar logbuf[BUFSIZ], readbuf[32];
	gint r;

	va_start (aq, fmt);
	rspamd_strlcpy (readbuf, yytext, sizeof (readbuf));

	r = snprintf (logbuf,
			sizeof (logbuf),
			"config file parse warning! line: %d, text: %s, reason: ",
			yylineno,
			readbuf);
	r += vsnprintf (logbuf + r, sizeof (logbuf) - r, fmt, aq);

	va_end (aq);
	g_warning ("%s", logbuf);
}
#endif

void
rspamd_config_unescape_quotes (gchar *line)
{
	gchar *c = line, *t;

	while (*c) {
		if (*c == '\\' && *(c + 1) == '"') {
			t = c;
			while (*t) {
				*t = *(t + 1);
				t++;
			}
		}
		c++;
	}
}

GList *
rspamd_config_parse_comma_list (rspamd_mempool_t * pool, const gchar *line)
{
	GList *res = NULL;
	const gchar *c, *p;
	gchar *str;

	c = line;
	p = c;

	while (*p) {
		if (*p == ',' && *c != *p) {
			str = rspamd_mempool_alloc (pool, p - c + 1);
			rspamd_strlcpy (str, c, p - c + 1);
			res = g_list_prepend (res, str);
			/* Skip spaces */
			while (g_ascii_isspace (*(++p))) ;
			c = p;
			continue;
		}
		p++;
	}
	if (res != NULL) {
		rspamd_mempool_add_destructor (pool,
			(rspamd_mempool_destruct_t) g_list_free,
			res);
	}

	return res;
}

struct rspamd_classifier_config *
rspamd_config_new_classifier (struct rspamd_config *cfg,
	struct rspamd_classifier_config *c)
{
	if (c == NULL) {
		c =
			rspamd_mempool_alloc0 (cfg->cfg_pool,
				sizeof (struct rspamd_classifier_config));
	}
	if (c->labels == NULL) {
		c->labels = g_hash_table_new_full (rspamd_str_hash,
				rspamd_str_equal,
				NULL,
				(GDestroyNotify)g_list_free);
		rspamd_mempool_add_destructor (cfg->cfg_pool,
			(rspamd_mempool_destruct_t) g_hash_table_destroy,
			c->labels);
	}

	return c;
}

struct rspamd_statfile_config *
rspamd_config_new_statfile (struct rspamd_config *cfg,
	struct rspamd_statfile_config *c)
{
	if (c == NULL) {
		c =
			rspamd_mempool_alloc0 (cfg->cfg_pool,
				sizeof (struct rspamd_statfile_config));
	}

	return c;
}

void
rspamd_config_init_metric (struct rspamd_config *cfg)
{
	int i;

	cfg->grow_factor = 1.0;
	cfg->symbols = g_hash_table_new (rspamd_str_hash, rspamd_str_equal);
	cfg->groups = g_hash_table_new (rspamd_strcase_hash, rspamd_strcase_equal);

	for (i = METRIC_ACTION_REJECT; i < METRIC_ACTION_MAX; i++) {
		cfg->actions[i].score = NAN;
		cfg->actions[i].action = i;
		cfg->actions[i].priority = 0;
	}

	cfg->subject = SPAM_SUBJECT;
	rspamd_mempool_add_destructor (cfg->cfg_pool,
			(rspamd_mempool_destruct_t) g_hash_table_unref,
			cfg->symbols);
	rspamd_mempool_add_destructor (cfg->cfg_pool,
			(rspamd_mempool_destruct_t) g_hash_table_unref,
			cfg->groups);
}

struct rspamd_symbols_group *
rspamd_config_new_group (struct rspamd_config *cfg, const gchar *name)
{
	struct rspamd_symbols_group *gr;

	gr = rspamd_mempool_alloc0 (cfg->cfg_pool, sizeof (*gr));
	gr->symbols = g_hash_table_new (rspamd_strcase_hash,
			rspamd_strcase_equal);
	rspamd_mempool_add_destructor (cfg->cfg_pool,
			(rspamd_mempool_destruct_t)g_hash_table_unref, gr->symbols);
	gr->name = rspamd_mempool_strdup (cfg->cfg_pool, name);

	g_hash_table_insert (cfg->groups, gr->name, gr);

	return gr;
}

static void
rspamd_worker_conf_dtor (struct rspamd_worker_conf *wcf)
{
	if (wcf) {
		ucl_object_unref (wcf->options);
		g_queue_free (wcf->active_workers);
		g_hash_table_unref (wcf->params);
		g_free (wcf);
	}
}

static void
rspamd_worker_conf_cfg_fin (gpointer d)
{
	struct rspamd_worker_conf *wcf = d;

	REF_RELEASE (wcf);
}

struct rspamd_worker_conf *
rspamd_config_new_worker (struct rspamd_config *cfg,
	struct rspamd_worker_conf *c)
{
	if (c == NULL) {
		c = g_malloc0 (sizeof (struct rspamd_worker_conf));
		c->params = g_hash_table_new (rspamd_str_hash, rspamd_str_equal);
		c->active_workers = g_queue_new ();
#ifdef HAVE_SC_NPROCESSORS_ONLN
		c->count = MIN (DEFAULT_MAX_WORKERS,
				MAX (1, sysconf (_SC_NPROCESSORS_ONLN) - 2));
#else
		c->count = DEFAULT_MAX_WORKERS;
#endif
		c->rlimit_nofile = 0;
		c->rlimit_maxcore = 0;
		c->enabled = TRUE;

		REF_INIT_RETAIN (c, rspamd_worker_conf_dtor);
		rspamd_mempool_add_destructor (cfg->cfg_pool,
				rspamd_worker_conf_cfg_fin, c);
	}

	return c;
}


static bool
rspamd_include_map_handler (const guchar *data, gsize len,
		const ucl_object_t *args, void * ud)
{
	struct rspamd_config *cfg = (struct rspamd_config *)ud;
	struct rspamd_ucl_map_cbdata *cbdata, **pcbdata;
	gchar *map_line;

	map_line = rspamd_mempool_alloc (cfg->cfg_pool, len + 1);
	rspamd_strlcpy (map_line, data, len + 1);

	cbdata = g_malloc (sizeof (struct rspamd_ucl_map_cbdata));
	pcbdata = g_malloc (sizeof (struct rspamd_ucl_map_cbdata *));
	cbdata->buf = NULL;
	cbdata->cfg = cfg;
	*pcbdata = cbdata;

	return rspamd_map_add (cfg,
			   map_line,
			   "ucl include",
			   rspamd_ucl_read_cb,
			   rspamd_ucl_fin_cb,
			   rspamd_ucl_dtor_cb,
			   (void **)pcbdata) != NULL;
}

/*
 * Variables:
 * $CONFDIR - configuration directory
 * $LOCAL_CONFDIR - local configuration directory
 * $RUNDIR - local states directory
 * $DBDIR - databases dir
 * $LOGDIR - logs dir
 * $PLUGINSDIR - pluggins dir
 * $PREFIX - installation prefix
 * $VERSION - rspamd version
 */

#define RSPAMD_CONFDIR_MACRO "CONFDIR"
#define RSPAMD_LOCAL_CONFDIR_MACRO "LOCAL_CONFDIR"
#define RSPAMD_RUNDIR_MACRO "RUNDIR"
#define RSPAMD_DBDIR_MACRO "DBDIR"
#define RSPAMD_LOGDIR_MACRO "LOGDIR"
#define RSPAMD_PLUGINSDIR_MACRO "PLUGINSDIR"
#define RSPAMD_RULESDIR_MACRO "RULESDIR"
#define RSPAMD_WWWDIR_MACRO "WWWDIR"
#define RSPAMD_PREFIX_MACRO "PREFIX"
#define RSPAMD_VERSION_MACRO "VERSION"
#define RSPAMD_VERSION_MAJOR_MACRO "VERSION_MAJOR"
#define RSPAMD_VERSION_MINOR_MACRO "VERSION_MINOR"
#define RSPAMD_VERSION_PATCH_MACRO "VERSION_PATCH"
#define RSPAMD_BRANCH_VERSION_MACRO "BRANCH_VERSION"
#define RSPAMD_HOSTNAME_MACRO "HOSTNAME"

void
rspamd_ucl_add_conf_variables (struct ucl_parser *parser, GHashTable *vars)
{
	GHashTableIter it;
	gpointer k, v;
	gchar *hostbuf;
	gsize hostlen;

	ucl_parser_register_variable (parser,
			RSPAMD_CONFDIR_MACRO,
			RSPAMD_CONFDIR);
	ucl_parser_register_variable (parser,
			RSPAMD_LOCAL_CONFDIR_MACRO,
			RSPAMD_LOCAL_CONFDIR);
	ucl_parser_register_variable (parser, RSPAMD_RUNDIR_MACRO,
			RSPAMD_RUNDIR);
	ucl_parser_register_variable (parser,  RSPAMD_DBDIR_MACRO,
			RSPAMD_DBDIR);
	ucl_parser_register_variable (parser, RSPAMD_LOGDIR_MACRO,
			RSPAMD_LOGDIR);
	ucl_parser_register_variable (parser,
			RSPAMD_PLUGINSDIR_MACRO,
			RSPAMD_PLUGINSDIR);
	ucl_parser_register_variable (parser,
			RSPAMD_RULESDIR_MACRO,
			RSPAMD_RULESDIR);
	ucl_parser_register_variable (parser,  RSPAMD_WWWDIR_MACRO,
			RSPAMD_WWWDIR);
	ucl_parser_register_variable (parser,  RSPAMD_PREFIX_MACRO,
			RSPAMD_PREFIX);
	ucl_parser_register_variable (parser, RSPAMD_VERSION_MACRO, RVERSION);
	ucl_parser_register_variable (parser, RSPAMD_VERSION_MAJOR_MACRO,
			RSPAMD_VERSION_MAJOR);
	ucl_parser_register_variable (parser, RSPAMD_VERSION_MINOR_MACRO,
			RSPAMD_VERSION_MINOR);
	ucl_parser_register_variable (parser, RSPAMD_VERSION_PATCH_MACRO,
			RSPAMD_VERSION_PATCH);
	ucl_parser_register_variable (parser, RSPAMD_BRANCH_VERSION_MACRO,
			RSPAMD_VERSION_BRANCH);

#if defined(WITH_TORCH) && defined(WITH_LUAJIT) && defined(__x86_64__)
	ucl_parser_register_variable (parser, "HAS_TORCH",
			"yes");
#else
	ucl_parser_register_variable (parser, "HAS_TORCH",
			"no");
#endif

	hostlen = sysconf (_SC_HOST_NAME_MAX);

	if (hostlen <= 0) {
		hostlen = 256;
	}
	else {
		hostlen ++;
	}

	hostbuf = g_alloca (hostlen);
	memset (hostbuf, 0, hostlen);
	gethostname (hostbuf, hostlen - 1);

	/* UCL copies variables, so it is safe to pass an ephemeral buffer here */
	ucl_parser_register_variable (parser, RSPAMD_HOSTNAME_MACRO,
			hostbuf);

	if (vars != NULL) {
		g_hash_table_iter_init (&it, vars);

		while (g_hash_table_iter_next (&it, &k, &v)) {
			ucl_parser_register_variable (parser, k, v);
		}
	}
}

void
rspamd_ucl_add_conf_macros (struct ucl_parser *parser,
	struct rspamd_config *cfg)
{
	ucl_parser_register_macro (parser,
		"include_map",
		rspamd_include_map_handler,
		cfg);
}

static void
symbols_classifiers_callback (gpointer key, gpointer value, gpointer ud)
{
	struct rspamd_config *cfg = ud;

	/* Actually, statistics should act like any ordinary symbol */
	rspamd_symbols_cache_add_symbol (cfg->cache, key, 0, NULL, NULL,
			SYMBOL_TYPE_CLASSIFIER|SYMBOL_TYPE_NOSTAT, -1);
}

void
rspamd_config_insert_classify_symbols (struct rspamd_config *cfg)
{
	g_hash_table_foreach (cfg->classifiers_symbols,
		symbols_classifiers_callback,
		cfg);
}

struct rspamd_classifier_config *
rspamd_config_find_classifier (struct rspamd_config *cfg, const gchar *name)
{
	GList *cur;
	struct rspamd_classifier_config *cf;

	if (name == NULL) {
		return NULL;
	}

	cur = cfg->classifiers;
	while (cur) {
		cf = cur->data;

		if (g_ascii_strcasecmp (cf->name, name) == 0) {
			return cf;
		}

		cur = g_list_next (cur);
	}

	return NULL;
}

gboolean
rspamd_config_check_statfiles (struct rspamd_classifier_config *cf)
{
	struct rspamd_statfile_config *st;
	gboolean has_other = FALSE, res = FALSE, cur_class;
	GList *cur;

	/* First check classes directly */
	cur = cf->statfiles;
	while (cur) {
		st = cur->data;
		if (!has_other) {
			cur_class = st->is_spam;
			has_other = TRUE;
		}
		else {
			if (cur_class != st->is_spam) {
				return TRUE;
			}
		}

		cur = g_list_next (cur);
	}

	if (!has_other) {
		/* We have only one statfile */
		return FALSE;
	}
	/* We have not detected any statfile that has different class, so turn on euristic based on symbol's name */
	has_other = FALSE;
	cur = cf->statfiles;
	while (cur) {
		st = cur->data;
		if (rspamd_substring_search_caseless (st->symbol,
				strlen (st->symbol),"spam", 4) != -1) {
			st->is_spam = TRUE;
		}
		else if (rspamd_substring_search_caseless (st->symbol,
				strlen (st->symbol),"ham", 3) != -1) {
			st->is_spam = FALSE;
		}

		if (!has_other) {
			cur_class = st->is_spam;
			has_other = TRUE;
		}
		else {
			if (cur_class != st->is_spam) {
				res = TRUE;
			}
		}

		cur = g_list_next (cur);
	}

	return res;
}

static gchar *
rspamd_ucl_read_cb (gchar * chunk,
	gint len,
	struct map_cb_data *data,
	gboolean final)
{
	struct rspamd_ucl_map_cbdata *cbdata = data->cur_data, *prev;

	if (cbdata == NULL) {
		cbdata = g_malloc (sizeof (struct rspamd_ucl_map_cbdata));
		prev = data->prev_data;
		cbdata->buf = g_string_sized_new (BUFSIZ);
		cbdata->cfg = prev->cfg;
		data->cur_data = cbdata;
	}
	g_string_append_len (cbdata->buf, chunk, len);

	/* Say not to copy any part of this buffer */
	return NULL;
}

static void
rspamd_ucl_fin_cb (struct map_cb_data *data)
{
	struct rspamd_ucl_map_cbdata *cbdata = data->cur_data, *prev =
		data->prev_data;
	ucl_object_t *obj;
	struct ucl_parser *parser;
	ucl_object_iter_t it = NULL;
	const ucl_object_t *cur;
	struct rspamd_config *cfg = data->map->cfg;

	if (prev != NULL) {
		if (prev->buf != NULL) {
			g_string_free (prev->buf, TRUE);
		}
		g_free (prev);
	}

	if (cbdata == NULL) {
		msg_err_config ("map fin error: new data is NULL");
		return;
	}

	/* New data available */
	parser = ucl_parser_new (0);
	if (!ucl_parser_add_chunk (parser, cbdata->buf->str,
			cbdata->buf->len)) {
		msg_err_config ("cannot parse map %s: %s",
				data->map->name,
				ucl_parser_get_error (parser));
		ucl_parser_free (parser);
	}
	else {
		obj = ucl_parser_get_object (parser);
		ucl_parser_free (parser);
		it = NULL;

		while ((cur = ucl_object_iterate (obj, &it, true))) {
			ucl_object_replace_key (cbdata->cfg->rcl_obj, (ucl_object_t *)cur,
					cur->key, cur->keylen, false);
		}
		ucl_object_unref (obj);
	}
}

static void
rspamd_ucl_dtor_cb (struct map_cb_data *data)
{
	struct rspamd_ucl_map_cbdata *cbdata = data->cur_data;

	if (cbdata != NULL) {
		if (cbdata->buf != NULL) {
			g_string_free (cbdata->buf, TRUE);
		}
		g_free (cbdata);
	}
}

gboolean
rspamd_check_module (struct rspamd_config *cfg, module_t *mod)
{
	gboolean ret = TRUE;

	if (mod != NULL) {
		if (mod->module_version != RSPAMD_CUR_MODULE_VERSION) {
			msg_err_config ("module %s has incorrect version %xd (%xd expected)",
					mod->name, (gint)mod->module_version, RSPAMD_CUR_MODULE_VERSION);
			ret = FALSE;
		}
		if (ret && mod->rspamd_version != RSPAMD_VERSION_NUM) {
			msg_err_config ("module %s has incorrect rspamd version %xL (%xL expected)",
					mod->name, mod->rspamd_version, RSPAMD_VERSION_NUM);
			ret = FALSE;
		}
		if (ret && strcmp (mod->rspamd_features, RSPAMD_FEATURES) != 0) {
			msg_err_config ("module %s has incorrect rspamd features '%s' ('%s' expected)",
					mod->name, mod->rspamd_features, RSPAMD_FEATURES);
			ret = FALSE;
		}
	}
	else {
		ret = FALSE;
	}

	return ret;
}

gboolean
rspamd_check_worker (struct rspamd_config *cfg, worker_t *wrk)
{
	gboolean ret = TRUE;

	if (wrk != NULL) {
		if (wrk->worker_version != RSPAMD_CUR_WORKER_VERSION) {
			msg_err_config ("worker %s has incorrect version %xd (%xd expected)",
					wrk->name, wrk->worker_version, RSPAMD_CUR_WORKER_VERSION);
			ret = FALSE;
		}
		if (ret && wrk->rspamd_version != RSPAMD_VERSION_NUM) {
			msg_err_config ("worker %s has incorrect rspamd version %xL (%xL expected)",
					wrk->name, wrk->rspamd_version, RSPAMD_VERSION_NUM);
			ret = FALSE;
		}
		if (ret && strcmp (wrk->rspamd_features, RSPAMD_FEATURES) != 0) {
			msg_err_config ("worker %s has incorrect rspamd features '%s' ('%s' expected)",
					wrk->name, wrk->rspamd_features, RSPAMD_FEATURES);
			ret = FALSE;
		}
	}
	else {
		ret = FALSE;
	}

	return ret;
}

gboolean
rspamd_init_filters (struct rspamd_config *cfg, bool reconfig)
{
	GList *cur;
	module_t *mod, **pmod;
	guint i = 0;
	struct module_ctx *mod_ctx, *cur_ctx;

	/* Init all compiled modules */

	for (pmod = cfg->compiled_modules; pmod != NULL && *pmod != NULL; pmod ++) {
		mod = *pmod;
		if (rspamd_check_module (cfg, mod)) {
			if (mod->module_init_func (cfg, &mod_ctx) == 0) {
				g_assert (mod_ctx != NULL);
				g_ptr_array_add (cfg->c_modules, mod_ctx);
				mod_ctx->mod = mod;
				mod->ctx_offset = i ++;
			}
		}
	}

	/* Now check what's enabled */
	cur = g_list_first (cfg->filters);

	while (cur) {
		/* Perform modules configuring */
		mod_ctx = NULL;
		PTR_ARRAY_FOREACH (cfg->c_modules, i, cur_ctx) {
			if (g_ascii_strcasecmp (cur_ctx->mod->name,
					(const gchar *)cur->data) == 0) {
				mod_ctx = cur_ctx;
				break;
			}
		}

		if (mod_ctx) {
			mod = mod_ctx->mod;
			mod_ctx->enabled = rspamd_config_is_module_enabled (cfg, mod->name);

			if (reconfig) {
				(void)mod->module_reconfig_func (cfg);
				msg_info_config ("reconfig of %s", mod->name);
			}
			else {
				(void)mod->module_config_func (cfg);
			}
		}

		if (mod_ctx == NULL) {
			msg_warn_config ("requested unknown module %s", cur->data);
		}

		cur = g_list_next (cur);
	}

	return rspamd_init_lua_filters (cfg, 0);
}

static void
rspamd_config_new_symbol (struct rspamd_config *cfg, const gchar *symbol,
		gdouble score, const gchar *description, const gchar *group,
		guint flags, guint priority, gint nshots)
{
	struct rspamd_symbols_group *sym_group;
	struct rspamd_symbol *sym_def;
	gdouble *score_ptr;

	sym_def =
		rspamd_mempool_alloc0 (cfg->cfg_pool, sizeof (struct rspamd_symbol));
	score_ptr = rspamd_mempool_alloc (cfg->cfg_pool, sizeof (gdouble));

	*score_ptr = score;
	sym_def->score = score;
	sym_def->weight_ptr = score_ptr;
	sym_def->name = rspamd_mempool_strdup (cfg->cfg_pool, symbol);
	sym_def->priority = priority;
	sym_def->flags = flags;
	sym_def->nshots = nshots;
	sym_def->groups = g_ptr_array_sized_new (1);
	rspamd_mempool_add_destructor (cfg->cfg_pool, rspamd_ptr_array_free_hard,
			sym_def->groups);

	if (description) {
		sym_def->description = rspamd_mempool_strdup (cfg->cfg_pool, description);
	}

	msg_debug_config ("registered symbol %s with weight %.2f in and group %s",
			sym_def->name, score, group);

	g_hash_table_insert (cfg->symbols, sym_def->name, sym_def);

	/* Search for symbol group */
	if (group == NULL) {
		group = "ungrouped";
	}

	if (strcmp (group, "ungrouped") == 0) {
		sym_def->flags |= RSPAMD_SYMBOL_FLAG_UNGROUPPED;
	}

	sym_group = g_hash_table_lookup (cfg->groups, group);
	if (sym_group == NULL) {
		/* Create new group */
		sym_group = rspamd_config_new_group (cfg, group);
	}

	sym_def->gr = sym_group;
	g_hash_table_insert (sym_group->symbols, sym_def->name, sym_def);
}


gboolean
rspamd_config_add_symbol (struct rspamd_config *cfg,
						  const gchar *symbol,
						  gdouble score, const gchar *description,
						  const gchar *group,
						  guint flags, guint priority, gint nshots)
{
	struct rspamd_symbol *sym_def;
	struct rspamd_symbols_group *sym_group;
	guint i;

	g_assert (cfg != NULL);
	g_assert (symbol != NULL);

	sym_def = g_hash_table_lookup (cfg->symbols, symbol);

	if (sym_def != NULL) {
		if (group != NULL) {
			gboolean has_group = FALSE;

			PTR_ARRAY_FOREACH (sym_def->groups, i, sym_group) {
				if (g_ascii_strcasecmp (sym_group->name, group) == 0) {
					/* Group is already here */
					has_group = TRUE;
					break;
				}
			}

			if (!has_group) {
				/* Non-empty group has a priority over non-groupped one */
				sym_group = g_hash_table_lookup (cfg->groups, group);

				if (sym_group == NULL) {
					/* Create new group */
					sym_group = rspamd_config_new_group (cfg, group);
				}

				if (!sym_def->gr) {
					sym_def->gr = sym_group;
				}

				g_hash_table_insert (sym_group->symbols, sym_def->name, sym_def);
				sym_def->flags &= ~(RSPAMD_SYMBOL_FLAG_UNGROUPPED);
				g_ptr_array_add (sym_def->groups, sym_group);
			}
		}

		if (sym_def->priority > priority) {
			msg_debug_config ("symbol %s has been already registered with "
					"priority %ud, do not override (new priority: %ud)",
					symbol,
					sym_def->priority,
					priority);
			/* But we can still add description */
			if (!sym_def->description && description) {
				sym_def->description = rspamd_mempool_strdup (cfg->cfg_pool,
						description);
			}

			return FALSE;
		}
		else {
			msg_debug_config ("symbol %s has been already registered with "
					"priority %ud, override it with new priority: %ud, "
					"old score: %.2f, new score: %.2f",
					symbol,
					sym_def->priority,
					priority,
					sym_def->score,
					score);

			*sym_def->weight_ptr = score;
			sym_def->score = score;
			sym_def->flags = flags;
			sym_def->nshots = nshots;

			if (description) {
				sym_def->description = rspamd_mempool_strdup (cfg->cfg_pool,
						description);
			}

			sym_def->priority = priority;

			/* We also check group information in this case */
			if (group != NULL && sym_def->gr != NULL &&
					strcmp (group, sym_def->gr->name) != 0) {
				msg_debug_config ("move symbol %s from group %s to %s",
						sym_def->gr->name, group);

				g_hash_table_remove (sym_def->gr->symbols, sym_def->name);
				sym_group = g_hash_table_lookup (cfg->groups, group);

				if (sym_group == NULL) {
					/* Create new group */
					sym_group = rspamd_config_new_group (cfg, group);
				}

				sym_def->gr = sym_group;
				g_hash_table_insert (sym_group->symbols, sym_def->name, sym_def);
			}

			return TRUE;
		}
	}

	rspamd_config_new_symbol (cfg, symbol, score, description,
			group, flags, priority, nshots);

	return TRUE;
}

gboolean
rspamd_config_add_symbol_group (struct rspamd_config *cfg,
								const gchar *symbol,
								const gchar *group)
{
	struct rspamd_symbol *sym_def;
	struct rspamd_symbols_group *sym_group;
	guint i;

	g_assert (cfg != NULL);
	g_assert (symbol != NULL);
	g_assert (group != NULL);

	sym_def = g_hash_table_lookup (cfg->symbols, symbol);

	if (sym_def != NULL) {
		gboolean has_group = FALSE;

		PTR_ARRAY_FOREACH (sym_def->groups, i, sym_group) {
			if (g_ascii_strcasecmp (sym_group->name, group) == 0) {
				/* Group is already here */
				has_group = TRUE;
				break;
			}
		}

		if (!has_group) {
			/* Non-empty group has a priority over non-groupped one */
			sym_group = g_hash_table_lookup (cfg->groups, group);

			if (sym_group == NULL) {
				/* Create new group */
				sym_group = rspamd_config_new_group (cfg, group);
			}

			if (!sym_def->gr) {
				sym_def->gr = sym_group;
			}

			g_hash_table_insert (sym_group->symbols, sym_def->name, sym_def);
			sym_def->flags &= ~(RSPAMD_SYMBOL_FLAG_UNGROUPPED);
			g_ptr_array_add (sym_def->groups, sym_group);

			return TRUE;
		}
	}

	return FALSE;
}


gboolean
rspamd_config_is_module_enabled (struct rspamd_config *cfg,
		const gchar *module_name)
{
	gboolean is_c = FALSE;
	const ucl_object_t *conf, *enabled;
	GList *cur;
	struct rspamd_symbols_group *gr;
	lua_State *L = cfg->lua_state;
	struct module_ctx *cur_ctx;
	guint i;

	PTR_ARRAY_FOREACH (cfg->c_modules, i, cur_ctx) {
		if (g_ascii_strcasecmp (cur_ctx->mod->name, module_name) == 0) {
			is_c = TRUE;
			break;
		}
	}

	if (g_hash_table_lookup (cfg->explicit_modules, module_name) != NULL) {
		/* Always load module */
		rspamd_plugins_table_push_elt (L, "enabled", module_name);

		return TRUE;
	}

	if (is_c) {
		gboolean found = FALSE;

		cur = g_list_first (cfg->filters);

		while (cur) {
			if (strcmp (cur->data, module_name) == 0) {
				found = TRUE;
				break;
			}

			cur = g_list_next (cur);
		}

		if (!found) {
			msg_info_config ("internal module %s is disable in `filters` line",
					module_name);
			rspamd_plugins_table_push_elt (L,
					"disabled_explicitly", module_name);

			return FALSE;
		}
	}

	conf = ucl_object_lookup (cfg->rcl_obj, module_name);

	if (conf == NULL) {
		rspamd_plugins_table_push_elt (L, "disabled_unconfigured", module_name);

		msg_info_config ("%s module %s is enabled but has not been configured",
				is_c ? "internal" : "lua", module_name);

		if (!is_c) {
			msg_info_config ("%s disabling unconfigured lua module", module_name);
			return FALSE;
		}
	}
	else {
		enabled = ucl_object_lookup (conf, "enabled");

		if (enabled) {
			if (ucl_object_type (enabled) == UCL_BOOLEAN) {
				if (!ucl_object_toboolean (enabled)) {
					rspamd_plugins_table_push_elt (L,
							"disabled_explicitly", module_name);

					msg_info_config (
							"%s module %s is disabled in the configuration",
							is_c ? "internal" : "lua", module_name);
					return FALSE;
				}
			}
			else if (ucl_object_type (enabled) == UCL_STRING) {
				gint ret;

				ret = rspamd_config_parse_flag (ucl_object_tostring (enabled), 0);

				if (ret == 0) {
					rspamd_plugins_table_push_elt (L,
							"disabled_explicitly", module_name);

					msg_info_config (
							"%s module %s is disabled in the configuration",
							is_c ? "internal" : "lua", module_name);
					return FALSE;
				}
				else if (ret == -1) {
					rspamd_plugins_table_push_elt (L,
							"disabled_failed", module_name);

					msg_info_config (
							"%s module %s has wrong enabled flag (%s) in the configuration",
							is_c ? "internal" : "lua", module_name,
							ucl_object_tostring (enabled));
					return FALSE;
				}
			}
		}
	}

	/* Now we check symbols group */
	gr = g_hash_table_lookup (cfg->groups, module_name);

	if (gr) {
		if (gr->disabled) {
			rspamd_plugins_table_push_elt (L,
					"disabled_explicitly", module_name);
			msg_info_config ("%s module %s is disabled in the configuration as "
					"its group has been disabled",
					is_c ? "internal" : "lua", module_name);

			return FALSE;
		}
	}

	rspamd_plugins_table_push_elt (L, "enabled", module_name);

	return TRUE;
}

gboolean
rspamd_config_set_action_score (struct rspamd_config *cfg,
		const gchar *action_name,
		gdouble score,
		guint priority)
{
	struct rspamd_action *act;
	gint act_num;

	g_assert (cfg != NULL);
	g_assert (action_name != NULL);

	if (!rspamd_action_from_str (action_name, &act_num)) {
		msg_err_config ("invalid action name: %s", action_name);
		return FALSE;
	}

	g_assert (act_num >= METRIC_ACTION_REJECT && act_num < METRIC_ACTION_MAX);

	act = &cfg->actions[act_num];

	if (isnan (act->score)) {
		act->score = score;
		act->priority = priority;
	}
	else {
		if (act->priority > priority) {
			msg_info_config ("action %s has been already registered with "
					"priority %ud, do not override (new priority: %ud)",
					action_name,
					act->priority,
					priority);
			return FALSE;
		}
		else {
			msg_info_config ("action %s has been already registered with "
					"priority %ud, override it with new priority: %ud, "
					"old score: %.2f, new score: %.2f",
					action_name,
					act->priority,
					priority,
					act->score,
					score);

			act->score = score;
			act->priority = priority;
		}
	}

	return TRUE;
}


gboolean
rspamd_config_radix_from_ucl (struct rspamd_config *cfg,
		const ucl_object_t *obj,
		const gchar *description,
		struct rspamd_radix_map_helper **target,
		GError **err)
{
	ucl_type_t type;
	ucl_object_iter_t it = NULL;
	const ucl_object_t *cur, *cur_elt;
	const gchar *str;

	/* Cleanup */
	*target = NULL;

	LL_FOREACH (obj, cur_elt) {
		type = ucl_object_type (cur_elt);

		switch (type) {
		case UCL_STRING:
			/* Either map or a list of IPs */
			str = ucl_object_tostring (cur_elt);

			if (rspamd_map_is_map (str)) {
				if (rspamd_map_add_from_ucl (cfg, cur_elt,
						description,
						rspamd_radix_read,
						rspamd_radix_fin,
						rspamd_radix_dtor,
						(void **)target) == NULL) {
					g_set_error (err, g_quark_from_static_string ("rspamd-config"),
							EINVAL, "bad map definition %s for %s", str,
							ucl_object_key (obj));
					return FALSE;
				}

				return TRUE;
			}
			else {
				/* Just a list */
				if (!*target) {
					*target = rspamd_map_helper_new_radix (NULL);
				}

				rspamd_map_helper_insert_radix_resolve (*target, str, "");
			}
			break;
		case UCL_OBJECT:
			/* Should be a map description */
			if (rspamd_map_add_from_ucl (cfg, cur_elt,
					description,
					rspamd_radix_read,
					rspamd_radix_fin,
					rspamd_radix_dtor,
					(void **)target) == NULL) {
				g_set_error (err, g_quark_from_static_string ("rspamd-config"),
						EINVAL, "bad map object for %s", ucl_object_key (obj));
				return FALSE;
			}

			return TRUE;
			break;
		case UCL_ARRAY:
			/* List of IP addresses */
			it = ucl_object_iterate_new (cur_elt);

			while ((cur = ucl_object_iterate_safe (it, true)) != NULL) {
				str = ucl_object_tostring (cur);

				if (!*target) {
					*target = rspamd_map_helper_new_radix (NULL);
				}

				rspamd_map_helper_insert_radix_resolve (*target, str, "");
			}

			ucl_object_iterate_free (it);
			break;
		default:
			g_set_error (err, g_quark_from_static_string ("rspamd-config"),
					EINVAL, "bad map type %s for %s",
					ucl_object_type_to_string (type),
					ucl_object_key (obj));
			return FALSE;
		}
	}

	/* Destroy on cfg cleanup */
	rspamd_mempool_add_destructor (cfg->cfg_pool,
			(rspamd_mempool_destruct_t)rspamd_map_helper_destroy_radix,
			*target);

	return TRUE;
}

gboolean
rspamd_action_from_str (const gchar *data, gint *result)
{
	guint64 h;

	h = rspamd_cryptobox_fast_hash_specific (RSPAMD_CRYPTOBOX_XXHASH64,
			data, strlen (data), 0xdeadbabe);

	switch (h) {
	case 0x9917BFDB46332B8CULL: /* reject */
		*result = METRIC_ACTION_REJECT;
		break;
	case 0x7130EE37D07B3715ULL: /* greylist */
		*result = METRIC_ACTION_GREYLIST;
		break;
	case 0xCA6087E05480C60CULL: /* add_header */
	case 0x87A3D27783B16241ULL: /* add header */
		*result = METRIC_ACTION_ADD_HEADER;
		break;
	case 0x4963374ED8B90449ULL: /* rewrite_subject */
	case 0x5C9FC4679C025948ULL: /* rewrite subject */
		*result = METRIC_ACTION_REWRITE_SUBJECT;
		break;
	case 0xFC7D6502EE71FDD9ULL: /* soft reject */
	case 0x73576567C262A82DULL: /* soft_reject */
		*result = METRIC_ACTION_SOFT_REJECT;
		break;
	case 0x207091B927D1EC0DULL: /* no action */
	case 0xB7D92D002CD46325ULL: /* no_action */
	case 0x167C0DF4BAA9BCECULL: /* accept */
		*result = METRIC_ACTION_NOACTION;
		break;
	default:
		return FALSE;
	}

	return TRUE;
}

const gchar *
rspamd_action_to_str (enum rspamd_action_type action)
{
	switch (action) {
	case METRIC_ACTION_REJECT:
		return "reject";
	case METRIC_ACTION_SOFT_REJECT:
		return "soft reject";
	case METRIC_ACTION_REWRITE_SUBJECT:
		return "rewrite subject";
	case METRIC_ACTION_ADD_HEADER:
		return "add header";
	case METRIC_ACTION_GREYLIST:
		return "greylist";
	case METRIC_ACTION_NOACTION:
		return "no action";
	case METRIC_ACTION_MAX:
		return "invalid max action";
	}

	return "unknown action";
}

const gchar *
rspamd_action_to_str_alt (enum rspamd_action_type action)
{
	switch (action) {
	case METRIC_ACTION_REJECT:
		return "reject";
	case METRIC_ACTION_SOFT_REJECT:
		return "soft_reject";
	case METRIC_ACTION_REWRITE_SUBJECT:
		return "rewrite_subject";
	case METRIC_ACTION_ADD_HEADER:
		return "add_header";
	case METRIC_ACTION_GREYLIST:
		return "greylist";
	case METRIC_ACTION_NOACTION:
		return "no action";
	case METRIC_ACTION_MAX:
		return "invalid max action";
	}

	return "unknown action";
}<|MERGE_RESOLUTION|>--- conflicted
+++ resolved
@@ -258,16 +258,13 @@
 	}
 #endif
 
-<<<<<<< HEAD
 	rspamd_mempool_delete (cfg->cfg_pool);
-=======
 	if (cfg->monitored_ctx) {
 		rspamd_monitored_ctx_destroy (cfg->monitored_ctx);
 	}
 	if (cfg->checksum) {
 		g_free (cfg->checksum);
 	}
->>>>>>> 86e0d6c1
 
 	REF_RELEASE (cfg->libs_ctx);
 
@@ -276,7 +273,6 @@
 		g_free (lp);
 	}
 
-	rspamd_mempool_delete (cfg->cfg_pool);
 	g_free (cfg);
 }
 
